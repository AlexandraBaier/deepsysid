--- conflicted
+++ resolved
@@ -22,20 +22,15 @@
     RecurrentPredictorDataset,
     RecurrentPredictorInitialDataset,
 )
-<<<<<<< HEAD
-from deepsysid.networks import loss, rnn
-from deepsysid.networks.rnn import HiddenStateForwardModule
-from deepsysid.pipeline.testing.io import split_simulations
-from deepsysid.pipeline.data_io import load_simulation_data
-from deepsysid.cli.interface import DATASET_DIR_ENV_VAR
-from deepsysid.pipeline.testing.base import TestSimulation
-=======
 
 from ...networks import loss, rnn
 from ...networks.rnn import HiddenStateForwardModule
 from ...tracker.base import BaseEventTracker
 from ...tracker.event_data import TrackArtifacts, TrackFigures, TrackMetrics
->>>>>>> 34f33e9c
+from ...pipeline.testing.io import split_simulations
+from ...pipeline.data_io import load_simulation_data
+from ...cli.interface import DATASET_DIR_ENV_VAR
+from ...pipeline.testing.base import TestSimulation
 
 logger = logging.getLogger('deepsysid.pipeline.training')
 
@@ -938,7 +933,6 @@
         initial_u = initial_control
         initial_y = initial_state
         u = control
-        N, nu = control.shape
 
         N, nu = control.shape
 
@@ -961,13 +955,9 @@
                 y.cpu().detach().squeeze().numpy().astype(np.float64)
             )
 
-<<<<<<< HEAD
-        y_np = utils.denormalize(y_np, self._state_mean, self._state_std).reshape((N, self.state_dim))
-=======
         y_np = utils.denormalize(y_np, self._state_mean, self._state_std).reshape(
             (N, self.state_dim)
         )
->>>>>>> 34f33e9c
         return y_np
 
     def save(
@@ -1061,19 +1051,6 @@
     def __init__(self, config: HybridConstrainedRnnConfig):
         super().__init__(config)
 
-<<<<<<< HEAD
-        self.mlflow: Optional[ModuleType] = None
-        try:
-            self.mlflow = importlib.import_module('mlflow')
-        except ImportError:
-            self.mlflow = None
-
-        if self.mlflow is not None and config.mlflow_tracking_uri is not None:
-            self.mlflow.set_tracking_uri(config.mlflow_tracking_uri)
-            self.mlflow.log_params({'gamma':config.gamma, 'enforce_constraints_method': config.enforce_constraints_method, 'nwu': config.nwu, 'extend_state': config.extend_state, 'sequence_length': config.sequence_length, 'model_class': self.__class__.__name__})
-
-=======
->>>>>>> 34f33e9c
         self.device_name = config.device_name
         self.device = torch.device(self.device_name)
 
@@ -1191,7 +1168,6 @@
         if isinstance(initial_seqs, List):
             x0s: List[NDArray[np.float64]] = initial_seqs
 
-<<<<<<< HEAD
         n_batch = len(x0s)
         N, nx = x0s[0].shape
         _, nu = us[0].shape
@@ -1205,14 +1181,10 @@
         self._state_mean, self._state_std = utils.mean_stddev(xs.reshape((-1,nx)))
 
         # self._predictor.initialize_lmi()
+        track_model_parameters(self, tracker)
 
         if self.enforce_constraints_method is not None:
             self._predictor.project_parameters()
-=======
-        track_model_parameters(self, tracker)
-
-        self._predictor.project_parameters()
->>>>>>> 34f33e9c
 
         time_start_pred = time.time()
         predictor_loss: List[np.float64] = []
@@ -1346,45 +1318,6 @@
                             bls_iter += 1
                     backtracking_iter.append(bls_iter)
 
-<<<<<<< HEAD
-                if self.mlflow is not None:
-                    self.mlflow.log_metric('Predictor Loss', total_loss, step=step)
-                    self.mlflow.log_metric('Barrier', barrier, step=step)
-                    self.mlflow.log_metric('Decay parameter', t, step=step)
-                    if (step - 1) % 50 == 0:
-                        nx = self._predictor.nx
-                        nwp = self._predictor.nwp
-                        lin = rnn.Linear(
-                            A=self._predictor.A_lin.to(self.device),
-                            B=self._predictor.B_lin.to(self.device),
-                            C=self._predictor.C_lin.to(self.device),
-                            D=torch.tensor([[0.0]]).to(self.device),
-                        ).to(self.device)
-                        y_lin = (
-                            lin.forward(
-                                x0[0, :].reshape(1, nx, 1).to(self.device),
-                                batch['wp'][0, :, :]
-                                .reshape(1, seq_len, nwp, 1)
-                                .float()
-                                .to(self.device),
-                            )[0]
-                            .cpu()
-                            .detach()
-                            .numpy()
-                        )
-                        result = utils.TrainingPrediction(
-                            u=batch['wp'][0, :, :].cpu().detach().numpy(),
-                            zp=batch['zp'][0, :, :].cpu().detach().numpy(),
-                            zp_hat=zp_hat[0, :, :].cpu().detach().numpy(),
-                            y_lin=y_lin[:, :, 0],
-                        )
-                        self.mlflow.log_figure(
-                            figure=utils.plot_outputs(result=result),
-                            artifact_file=f'output_{step-1}.png',
-                        )
-                        # d = self._predictor.project_parameters(write_parameter=False)
-                        # self.mlflow.log_metric('d_to_feasible_pars', d, step=step)
-=======
                 tracker(
                     TrackMetrics(
                         f'Track loss step {step}',
@@ -1425,7 +1358,6 @@
                             f'output_{step-1}.png',
                         )
                     )
->>>>>>> 34f33e9c
 
                 logger.info(
                     f'Epoch {i + 1}/{self.epochs_predictor}\t'
@@ -1591,7 +1523,6 @@
             p.numel() for p in self._predictor.parameters() if p.requires_grad
         )
         # return init_count + predictor_count
-<<<<<<< HEAD
         return predictor_count
 
     # @property
@@ -1676,7 +1607,4 @@
         y_list.append(sample.true_state)
         x0_list.append(sample.x0)
 
-    return (u_init_list, y_init_list, x0_list, u_list, y_list)
-=======
-        return predictor_count
->>>>>>> 34f33e9c
+    return (u_init_list, y_init_list, x0_list, u_list, y_list)