--- conflicted
+++ resolved
@@ -730,15 +730,11 @@
                         )
 
                     if bls_iter > max_iter - 1:
-<<<<<<< HEAD
                         for old_par, new_par in zip(
                             old_pars, self.predictor.parameters()
                         ):
                             new_par.data = old_par.clone()
                         M = self.predictor.get_constraints()
-=======
-                        M = self._predictor.get_constraints()
->>>>>>> f16f1bbe
                         logger.warning(
                             f'Epoch {i+1}/{self.epochs_predictor}\t'
                             f'max real eigenvalue of M: '
