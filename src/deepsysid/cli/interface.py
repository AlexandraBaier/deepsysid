--- conflicted
+++ resolved
@@ -169,16 +169,7 @@
         template = json.load(f)
 
     grid_search_template = ExperimentGridSearchTemplate.parse_obj(template)
-<<<<<<< HEAD
-    configuration = ExperimentConfiguration.from_grid_search_template(
-        grid_search_template, 'cpu'
-    )
-
-    with open(os.path.expanduser(os.environ[CONFIGURATION_ENV_VAR]), mode='w') as f:
-        json.dump(configuration.dict(), f)
-=======
     ExperimentConfiguration.from_grid_search_template(grid_search_template)
->>>>>>> d477d301
 
 
 def train(args: argparse.Namespace) -> None:
@@ -194,17 +185,11 @@
     if not args.disable_stdout:
         logger.addHandler(logging.StreamHandler(sys.stdout))
 
-<<<<<<< HEAD
-    with open(os.path.expanduser(os.environ[CONFIGURATION_ENV_VAR]), mode='r') as f:
-        config = json.load(f)
-    config = ExperimentConfiguration.parse_obj(config)
-=======
     with open(os.environ[CONFIGURATION_ENV_VAR], mode='r') as f:
         config_dict = json.load(f)
     config = ExperimentConfiguration.from_grid_search_template(
         ExperimentGridSearchTemplate.parse_obj(config_dict), device_name=device_name
     )
->>>>>>> d477d301
 
     train_model(
         model_name=args.model,
@@ -221,23 +206,16 @@
     else:
         device_name = build_device_name(args.enable_cuda, None)
 
-<<<<<<< HEAD
-    logger = logging.getLogger()
-    logger.setLevel(logging.INFO)
-    logger.addHandler(logging.StreamHandler(sys.stdout))
-
-    time_start = time.time()
-
-    with open(os.path.expanduser(os.environ[CONFIGURATION_ENV_VAR]), mode='r') as f:
-        config = json.load(f)
-    config = ExperimentConfiguration.parse_obj(config)
-=======
     with open(os.environ[CONFIGURATION_ENV_VAR], mode='r') as f:
         config_dict = json.load(f)
     config = ExperimentConfiguration.from_grid_search_template(
         ExperimentGridSearchTemplate.parse_obj(config_dict), device_name=device_name
     )
->>>>>>> d477d301
+    logger = logging.getLogger()
+    logger.setLevel(logging.INFO)
+    logger.addHandler(logging.StreamHandler(sys.stdout))
+
+    time_start = time.time()
 
     test_model(
         model_name=args.model,
@@ -254,17 +232,11 @@
 
 
 def evaluate(args: argparse.Namespace) -> None:
-<<<<<<< HEAD
-    with open(os.path.expanduser(os.environ[CONFIGURATION_ENV_VAR]), mode='r') as f:
-        config = json.load(f)
-    config = ExperimentConfiguration.parse_obj(config)
-=======
     with open(os.environ[CONFIGURATION_ENV_VAR], mode='r') as f:
         config_dict = json.load(f)
     config = ExperimentConfiguration.from_grid_search_template(
         ExperimentGridSearchTemplate.parse_obj(config_dict)
     )
->>>>>>> d477d301
 
     evaluate_model(
         config=config,
