--- conflicted
+++ resolved
@@ -46,12 +46,9 @@
     control_names: List[str]
     state_names: List[str]
     thresholds: Optional[List[float]]
-<<<<<<< HEAD
     test: Optional[TestSetting]
-=======
     target_metric: str
     metrics: Dict[str, GridSearchMetricConfiguration]
->>>>>>> 739b4d78
 
 
 class ModelGridSearchTemplate(BaseModel):
