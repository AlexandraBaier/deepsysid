--- conflicted
+++ resolved
@@ -547,11 +547,8 @@
         "recurrent_dim": 64,
         "nx": 64,
         "learning_rate": 0.0025,
-<<<<<<< HEAD
-        "nonlinearity": "torch.nn.Tanh()"
-=======
+        "nonlinearity": "torch.nn.Tanh()",
         "bias": false
->>>>>>> b44cadf8
       },
       "flexible_parameters": {
         "gamma":[
